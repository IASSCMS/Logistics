--- conflicted
+++ resolved
@@ -47,8 +47,6 @@
         python -m pip install --upgrade pip
         pip install --no-cache-dir -r requirements.txt
 
-<<<<<<< HEAD
-=======
     - name: Wait for Kafka to be ready
       run: |
         for i in {1..10}; do
@@ -57,7 +55,6 @@
           sleep 5
         done
 
->>>>>>> 0f604d78
     - name: Run Django tests (including Kafka)
       run: |
         python manage.py test